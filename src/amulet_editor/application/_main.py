from __future__ import annotations

import threading
from typing import Optional, Callable, TypeAlias, Any, Union
from types import FrameType
import sys
import os
import logging
from datetime import datetime
import faulthandler
from io import TextIOWrapper

from PySide6.QtCore import (
    Qt,
    QCoreApplication,
    qInstallMessageHandler,
    QtMsgType,
    QLocale,
    QMessageLogContext
)
from PySide6.QtWidgets import QApplication
from PySide6.QtGui import QSurfaceFormat

from amulet.level import get_level
import amulet_editor
from amulet_editor.models.widgets.traceback_dialog import DisplayException
from amulet_editor.data.project import _level
from amulet_editor.models.localisation import ATranslator
import amulet_editor.data._rpc as rpc

from ._cli import parse_args, BROKER
from ._app import AmuletApp
from amulet_editor.data.paths._application import _init_paths, logging_directory

TraceFunction: TypeAlias = Callable[[FrameType, str, Any], Union["TraceFunction", None]]

log = logging.getLogger(__name__)
qt_log = logging.getLogger("Qt")


def _qt_log(msg_type: QtMsgType, context: QMessageLogContext, msg: str) -> None:
    if msg_type == QtMsgType.QtDebugMsg:
        qt_log.debug(msg)
    if msg_type == QtMsgType.QtInfoMsg:
        qt_log.info(msg)
    if msg_type == QtMsgType.QtWarningMsg:
        qt_log.warning(msg)
    if msg_type == QtMsgType.QtCriticalMsg:
        qt_log.critical(msg)
    if msg_type == QtMsgType.QtFatalMsg:
        qt_log.fatal(msg)


def app_main() -> None:
    args = parse_args()
    _init_paths(args.data_dir, args.config_dir, args.cache_dir, args.log_dir)

    log_file = open(
        os.path.join(
            logging_directory(),
            f"amulet-log-{datetime.now().strftime('%Y-%m-%d-%H-%M-%S')}-{os.getpid()}.txt",
        ),
        "w",
    )

    logging.basicConfig(
        level=args.logging_level,
        format=args.logging_format,
        force=True,
        handlers=[
            logging.StreamHandler(sys.__stderr__),
            logging.StreamHandler(log_file),
        ],
    )
    # TODO: remove old log files

    class StdCapture(TextIOWrapper):
        def __init__(self, logger: Callable[[str], None]) -> None:
            super().__init__(log_file)  # type: ignore
            self._logger = logger

<<<<<<< HEAD
        def write(self, msg):
            msg = msg.rstrip()
            if msg:
=======
        def write(self, msg: str) -> int:
            if msg != "\n":
>>>>>>> c787e3af
                self._logger(msg)
                return len(msg)
            return 0

    # Convert all direct stdout calls (eg print) to info log calls
    sys.stdout = StdCapture(logging.getLogger("Python stdout").info)
    # Convert all direct stderr calls (eg warnings and errors) to error log calls
    sys.stderr = StdCapture(logging.getLogger("Python stderr").error)

    # Handle the qt output in a more useful way
    qInstallMessageHandler(_qt_log)

    # When running via pythonw the stderr is None so log directly to the log file
    faulthandler.enable(sys.__stderr__ or log_file)

    if args.trace:

        def trace_calls(frame: FrameType, event: str, arg: Any) -> TraceFunction:
            if event == "call":
                try:
                    qual_name = frame.f_code.co_qualname
                    module_name = frame.f_globals["__name__"]
                    logging.info(f"Call to {module_name}.{qual_name}")
                except AttributeError:
                    pass
            return trace_calls

        sys.settrace(trace_calls)
        threading.settrace(trace_calls)

    is_broker = args.level_path == BROKER

    if is_broker:
        # Dummy application to get a main loop.
        app = QApplication()
        translator = ATranslator()
        translator.load_lang(
            QLocale(),
            "",
            directory=os.path.join(*amulet_editor.__path__, "resources", "lang"),
        )
        QCoreApplication.installTranslator(translator)
    else:
        # # Allow context sharing between widgets that do not share the same top level window.
        QCoreApplication.setAttribute(Qt.ApplicationAttribute.AA_ShareOpenGLContexts)

        # # Set the default surface format. Apparently this is required for some platforms.
        surface_format = QSurfaceFormat()
        surface_format.setDepthBufferSize(24)
        surface_format.setVersion(3, 2)
        surface_format.setProfile(QSurfaceFormat.OpenGLContextProfile.CoreProfile)
        QSurfaceFormat.setDefaultFormat(surface_format)

        app = AmuletApp()
        # The broker cannot have a level
        level_path: Optional[str] = args.level_path
        if level_path is None:
            _level.level = None
        else:
            log.debug("Loading level.")
            with DisplayException(f"Failed loading level at path {level_path}"):
                _level.level = get_level(level_path)

    rpc.init_rpc(is_broker)

    log.debug("Entering main loop.")
    exit_code = app.exec()
    log.debug(f"Exiting with code {exit_code}")
    sys.exit(exit_code)<|MERGE_RESOLUTION|>--- conflicted
+++ resolved
@@ -79,14 +79,9 @@
             super().__init__(log_file)  # type: ignore
             self._logger = logger
 
-<<<<<<< HEAD
-        def write(self, msg):
+        def write(self, msg) -> int:
             msg = msg.rstrip()
             if msg:
-=======
-        def write(self, msg: str) -> int:
-            if msg != "\n":
->>>>>>> c787e3af
                 self._logger(msg)
                 return len(msg)
             return 0
