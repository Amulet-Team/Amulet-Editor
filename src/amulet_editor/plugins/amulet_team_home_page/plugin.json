{
	"identifier": "amulet_team_home_page",
	"version": "1.0.0",
	"name": "Amulet Home Page",
	"depends": {
		"python": "~=3.9",
		"library": [
			"PySide6_Essentials~=6.2",
			"amulet_editor~=1.0a0"
		],
		"plugin": [
			"amulet_team_locale~=1.0",
<<<<<<< HEAD
			"amulet_team_main_window2~=1.0"
=======
			"amulet_team_main_window~=1.0",
			"tablericons~=1.0"
>>>>>>> 4990dac6
		]
	},
	"locked": "true"
}<|MERGE_RESOLUTION|>--- conflicted
+++ resolved
@@ -10,12 +10,8 @@
 		],
 		"plugin": [
 			"amulet_team_locale~=1.0",
-<<<<<<< HEAD
 			"amulet_team_main_window2~=1.0"
-=======
-			"amulet_team_main_window~=1.0",
 			"tablericons~=1.0"
->>>>>>> 4990dac6
 		]
 	},
 	"locked": "true"
